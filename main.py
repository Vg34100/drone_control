--- conflicted
+++ resolved
@@ -76,12 +76,10 @@
         "test-gcp-yolo": ["gcp", "gcp-yolo", "test-gcp", "gcp-test"],
         "test-waypoint-gcp": ["waypoint-gcp", "wgcp", "gcp-waypoint"],
 
-<<<<<<< HEAD
+        "test-comp-area-gcp": ["comp-area", "comp-gcp", "area-gcp", "competition-area"],
+
         "test-claw": ["claw"],
         "close-claw": ["close"],
-=======
-        "test-comp-area-gcp": ["comp-area", "comp-gcp", "area-gcp", "competition-area"],
->>>>>>> 57f88364
     }
 
     # Reverse mapping for quick lookup
@@ -144,14 +142,10 @@
             "test-waypoint-bullseye": self._handle_waypoint_bullseye,
             "test-waypoint-gcp": self._handle_waypoint_gcp,
 
-<<<<<<< HEAD
             "test-claw": self._test_claw,
             "close-claw": self._close_claw,
 
-
-=======
             "test-comp-area-gcp": self._handle_comp_area_gcp,
->>>>>>> 57f88364
         }
 
 
@@ -281,14 +275,12 @@
         lines.append("  python main.py wgcp --altitude 8 --loops 1    # waypoint GCP mission")
         lines.append("  python main.py test-waypoint-gcp --gcp-model best-gcp.pt --confidence 0.7")
 
-<<<<<<< HEAD
         lines.append("  python main.py test-parser --source test.mission  # test mission parser")
         lines.append("  python main.py diamond --mission-file waypoints.mission --altitude 8  # use mission file with altitude override")
 
-=======
+
         lines.append("  python main.py comp-area --altitude 8 --gcp-confidence 0.6  # competition area GCP mission")
         lines.append("  python main.py test-comp-area-gcp --gcp-model best-gcp.pt --altitude 10")
->>>>>>> 57f88364
 
         return "\n".join(lines)
 
@@ -570,7 +562,6 @@
             video_recorder=self.video_recorder  # Pass the shared video recorder
         )
 
-<<<<<<< HEAD
     def _handle_test_mission_parser(self, args) -> bool:
         """Handle mission parser test"""
         mission_file = getattr(args, 'mission_file', None) or getattr(args, 'source', None)
@@ -580,7 +571,6 @@
             return False
 
         return test_mission_parser(mission_file)
-=======
     def _handle_comp_area_gcp(self, args) -> bool:
         """Handle competition area GCP detection mission"""
         return mission_competition_area_gcp(
@@ -591,7 +581,6 @@
             video_recorder=self.video_recorder
         )
 
->>>>>>> 57f88364
 
     def _handle_preflight_all(self, args) -> bool:
         """Run comprehensive preflight checks"""
